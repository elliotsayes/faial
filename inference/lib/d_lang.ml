--- conflicted
+++ resolved
@@ -337,7 +337,7 @@
     | SExpr of Expr.t
   and d_cond = {cond: Expr.t; body: t}
   and d_for = {init: ForInit.t option; cond: Expr.t option; inc: Expr.t option; body: t}
-<<<<<<< HEAD
+
   module For = struct
     let make ~init ~cond ~inc body : t = 
       ForStmt({init = Some(init); cond = Some(cond); inc = Some(inc); body = body})
@@ -359,7 +359,7 @@
         ForStmt {d with inc = Some i}
       |_ -> f        
   end
-=======
+
 
   let last: t -> t * t =
     function
@@ -370,7 +370,7 @@
       )
     | i -> CompoundStmt [], i
 
->>>>>>> b89365dc
+
   let to_string: t -> Indent.t list =
     let rec stmt_to_s : t -> Indent.t list =
       let ret l : Indent.t list =
