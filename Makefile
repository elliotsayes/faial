DUNE = dune

GITLAB_CACHE = /tmp/gitlab-cache

BIN = _build/default/bin
TEST = _build/test

all: main

clean:
<<<<<<< HEAD
	$(OCB) -clean
	rm -f faial-bin bank-conflicts proto-to-cuda flores

cast:
	$(OCB) -I bin test_c.native

native: build-tests
	$(OCB) -I bin main.native
	cp $(BIN)/main.native faial-bin

bank-conflicts:
	$(OCB) -I bin -package z3 -tag thread bankconflicts.native
	cp $(BIN)/bankconflicts.native bank-conflicts

proto-to-cuda:
	$(OCB) -I bin -package toml -tag thread cgen.native prototocuda.native
	cp $(BIN)/prototocuda.native proto-to-cuda

flores:
	$(OCB) -I bin -package toml -tag thread cgen.native flores.native
	cp $(BIN)/flores.native flores

build-tests:
	$(OCB) -I test test_imp.native
	$(OCB) -I test test_common.native
	$(OCB) -I test test_locsplit.native
	$(OCB) -I test test_streamutil.native
	$(OCB) -I test test_predicates.native
	$(OCB) -I test test_parsejs.native

test: build-tests
	$(TEST)/test_imp.native
	$(TEST)/test_common.native
	$(TEST)/test_streamutil.native
	$(TEST)/test_locsplit.native
	$(TEST)/test_predicates.native
	$(TEST)/test_parsejs.native
=======
	$(DUNE) clean

cast:
	$(DUNE) build bin/test_c.exe

build-test:
	$(DUNE) build test

main:
	$(DUNE) build bin/main.exe
	cp $(BIN)/main.exe faial-bin

pico:
	$(DUNE) build bin/pico.exe
	cp $(BIN)/pico.exe pico

test: build-test
	$(DUNE) runtest
>>>>>>> 1df53e6f

ui:
	(cd faial-ui/ && cargo b --release)

sys-test:
	@./run-tests.py

gitlab-test:
	 gitlab-runner exec docker test --cache-dir=${GITLAB_CACHE} --docker-cache-dir=${GITLAB_CACHE} --docker-volumes=${GITLAB_CACHE}

gitlab-bin:
	 gitlab-runner exec docker build-dist --cache-dir=${GITLAB_CACHE} --docker-cache-dir=${GITLAB_CACHE} --docker-volumes=${GITLAB_CACHE}

gitlab: gitlab-test gitlab-bin


<<<<<<< HEAD
.PHONY: all clean byte native profile debug sanity test ui bank-conflicts proto-to-cuda flores
=======
.PHONY: all clean main cast build-test test ui pico sys-test gitlab gitlab-bin gitlab-test
>>>>>>> 1df53e6f
<|MERGE_RESOLUTION|>--- conflicted
+++ resolved
@@ -8,46 +8,8 @@
 all: main
 
 clean:
-<<<<<<< HEAD
-	$(OCB) -clean
-	rm -f faial-bin bank-conflicts proto-to-cuda flores
-
-cast:
-	$(OCB) -I bin test_c.native
-
-native: build-tests
-	$(OCB) -I bin main.native
-	cp $(BIN)/main.native faial-bin
-
-bank-conflicts:
-	$(OCB) -I bin -package z3 -tag thread bankconflicts.native
-	cp $(BIN)/bankconflicts.native bank-conflicts
-
-proto-to-cuda:
-	$(OCB) -I bin -package toml -tag thread cgen.native prototocuda.native
-	cp $(BIN)/prototocuda.native proto-to-cuda
-
-flores:
-	$(OCB) -I bin -package toml -tag thread cgen.native flores.native
-	cp $(BIN)/flores.native flores
-
-build-tests:
-	$(OCB) -I test test_imp.native
-	$(OCB) -I test test_common.native
-	$(OCB) -I test test_locsplit.native
-	$(OCB) -I test test_streamutil.native
-	$(OCB) -I test test_predicates.native
-	$(OCB) -I test test_parsejs.native
-
-test: build-tests
-	$(TEST)/test_imp.native
-	$(TEST)/test_common.native
-	$(TEST)/test_streamutil.native
-	$(TEST)/test_locsplit.native
-	$(TEST)/test_predicates.native
-	$(TEST)/test_parsejs.native
-=======
 	$(DUNE) clean
+	rm -f faial-bin flores pico proto-to-cuda
 
 cast:
 	$(DUNE) build bin/test_c.exe
@@ -63,9 +25,16 @@
 	$(DUNE) build bin/pico.exe
 	cp $(BIN)/pico.exe pico
 
+proto-to-cuda:
+	$(DUNE) build bin/prototocuda.exe
+	cp $(BIN)/prototocuda.exe proto-to-cuda
+
+flores:
+	$(DUNE) build bin/flores.exe
+	cp $(BIN)/flores.exe flores
+
 test: build-test
 	$(DUNE) runtest
->>>>>>> 1df53e6f
 
 ui:
 	(cd faial-ui/ && cargo b --release)
@@ -82,8 +51,4 @@
 gitlab: gitlab-test gitlab-bin
 
 
-<<<<<<< HEAD
-.PHONY: all clean byte native profile debug sanity test ui bank-conflicts proto-to-cuda flores
-=======
-.PHONY: all clean main cast build-test test ui pico sys-test gitlab gitlab-bin gitlab-test
->>>>>>> 1df53e6f
+.PHONY: all clean main cast build-test test ui pico proto-to-cuda flores sys-test gitlab gitlab-bin gitlab-test